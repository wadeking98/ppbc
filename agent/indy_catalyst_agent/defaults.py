--- conflicted
+++ resolved
@@ -4,14 +4,11 @@
 
 from .messaging.basicmessage.message_types import MESSAGE_TYPES as BASICMESSAGE_MESSAGES
 from .messaging.connections.message_types import MESSAGE_TYPES as CONNECTION_MESSAGES
-<<<<<<< HEAD
 from .messaging.discovery.message_types import MESSAGE_TYPES as DISCOVERY_MESSAGES
-=======
 from .messaging.presentations.message_types import (
     MESSAGE_TYPES as PRESENTATION_MESSAGES,
 )
 from .messaging.credentials.message_types import MESSAGE_TYPES as CREDENTIAL_MESSAGES
->>>>>>> d0052a76
 from .messaging.trustping.message_types import MESSAGE_TYPES as TRUSTPING_MESSAGES
 from .messaging.routing.message_types import MESSAGE_TYPES as ROUTING_MESSAGES
 
@@ -23,14 +20,9 @@
     factory.register_message_types(
         BASICMESSAGE_MESSAGES,
         CONNECTION_MESSAGES,
-<<<<<<< HEAD
-        # CREDENTIAL_MESSAGES,
-        # PROOF_MESSAGES,
         DISCOVERY_MESSAGES,
-=======
         PRESENTATION_MESSAGES,
         CREDENTIAL_MESSAGES,
->>>>>>> d0052a76
         ROUTING_MESSAGES,
         TRUSTPING_MESSAGES,
     )
